--- conflicted
+++ resolved
@@ -136,13 +136,8 @@
     "markdown-toc": "1.2.0",
     "nock": "11.7.0",
     "patch-package": "6.2.0",
-<<<<<<< HEAD
     "ts-jest": "24.2.0",
-    "ts-node": "8.4.1",
-=======
-    "ts-jest": "24.1.0",
     "ts-node": "8.5.4",
->>>>>>> 61def24c
     "typescript": "3.6.4"
   },
   "commitlint": {
