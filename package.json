{
  "name": "@stencila/encoda",
  "version": "0.80.2",
  "description": "Codecs for executable document formats",
  "files": [
    "install.js",
    "patches",
    "dist"
  ],
  "main": "./dist/index.js",
  "types": "./dist/index.d.ts",
  "bin": "./dist/cli.js",
  "scripts": {
    "install": "node install.js",
    "format": "npx prettier --write './**/*.{js,json,md,ts,yaml}'",
    "lint": "eslint 'src/**/*.{ts,js}' --fix",
    "test": "jest",
    "test:wild": "NOCK_MODE=wild jest",
    "test:cover": "jest --coverage",
    "test:watch": "jest --watchAll",
    "check": "npm run build && npm run check:deps-used && npm run check:deps-unused",
    "check:deps-used": "dependency-check --missing .",
    "check:deps-unused": "dependency-check --unused --no-dev --ignore-module @stencila/schema --ignore-module @stencila/thema .",
    "cli": "npx ts-node --files src/cli",
    "build": "tsc -p tsconfig.prod.json && npm run build:pandoc-assets",
    "build:pandoc-assets": "cp src/codecs/pandoc/.npmignore dist/codecs/pandoc/ && cp -r src/codecs/pandoc/templates/. dist/codecs/pandoc/templates/",
    "docs": "npm run docs:readme && npm run docs:dogfood && npm run docs:ts",
    "docs:readme": "markdown-toc -i --maxdepth=4 README.md",
    "docs:dogfood": "npx ts-node --files docs.ts",
    "docs:ts": "typedoc --options typedoc.js ./src",
    "clean": "rm -rf bins coverage dist docs tests/**/*.to.* vendor"
  },
  "license": "Apache-2.0",
  "homepage": "https://github.com/stencila/encoda#readme",
  "repository": {
    "type": "git",
    "url": "git+https://github.com/stencila/encoda.git"
  },
  "bugs": {
    "url": "https://github.com/stencila/encoda/issues"
  },
  "dependencies": {
    "@stencila/logga": "^1.3.0",
    "@stencila/schema": "^0.29.0",
    "@stencila/thema": "^1.5.1",
    "ajv": "^6.10.0",
    "appdata-path": "^1.0.0",
    "async-lock": "^1.2.0",
    "better-ajv-errors": "^0.6.4",
    "bin-wrapper": "^4.1.0",
    "citation-js": "^0.5.0-alpha.2",
    "collapse-whitespace": "^1.1.7",
    "content-type": "^1.0.4",
    "datapackage": "^1.1.1",
    "escape-html": "^1.0.3",
    "fp-ts": "^2.0.5",
    "fs-extra": "^8.1.0",
    "get-stdin": "^7.0.0",
    "github-slugger": "^1.2.1",
    "globby": "^10.0.0",
    "got": "^9.6.0",
    "hyperscript": "^2.0.2",
    "immer": "^4.0.0",
    "js-beautify": "^1.9.1",
    "js-yaml": "^3.13.0",
    "jsdom": "^15.1.1",
    "json5": "^2.1.0",
    "jsonld": "^1.6.2",
    "jszip": "^3.2.2",
    "keyv": "^3.1.0",
    "mdast-util-compact": "^1.0.3",
    "mime": "^2.4.4",
    "minimist": "^1.2.0",
    "papaparse": "^5.0.2",
    "parse-author": "^2.0.0",
    "parse-full-name": "^1.2.3",
    "png-chunk-text": "^1.0.0",
    "png-chunks-encode": "^1.0.0",
    "png-chunks-extract": "^1.0.0",
    "punycode": "^2.1.1",
    "puppeteer": "1.20.0",
    "remark-attr": "^0.9.0",
    "remark-frontmatter": "^1.3.2",
    "remark-generic-extensions": "^1.4.0",
    "remark-parse": "^7.0.0",
    "remark-stringify": "^7.0.0",
    "remark-sub-super": "^1.0.19",
    "tempy": "^0.3.0",
    "to-vfile": "^6.0.0",
    "trash": "^6.0.0",
    "unified": "^8.3.2",
    "unist-util-filter": "^1.0.2",
    "unist-util-map": "^1.0.5",
    "unist-util-select": "^2.0.2",
    "unixify": "^1.0.0",
    "vfile": "^4.0.1",
    "xlsx": "^0.15.0",
    "xml-js": "^1.6.11"
  },
  "devDependencies": {
    "@gerrit0/typedoc": "0.15.7",
    "@stencila/dev-config": "1.2.0",
<<<<<<< HEAD
    "@testing-library/dom": "6.8.1",
    "@testing-library/jest-dom": "4.1.0",
=======
    "@testing-library/dom": "6.7.1",
    "@testing-library/jest-dom": "4.1.2",
>>>>>>> cfbe3138
    "@types/async-lock": "1.1.1",
    "@types/content-type": "1.1.3",
    "@types/escape-html": "0.0.20",
    "@types/fs-extra": "8.0.0",
    "@types/get-stdin": "7.0.0",
    "@types/got": "9.6.7",
    "@types/hyperscript": "0.0.3",
    "@types/jest": "24.0.18",
    "@types/js-yaml": "3.12.1",
    "@types/jsdom": "12.2.4",
    "@types/json5": "0.0.30",
    "@types/jsonld": "1.5.0",
    "@types/jszip": "3.1.6",
    "@types/keyv": "3.1.0",
    "@types/mdast": "3.0.3",
    "@types/mime": "2.0.1",
    "@types/minimist": "1.2.0",
    "@types/papaparse": "5.0.1",
    "@types/parse5": "5.0.2",
    "@types/punycode": "2.1.0",
    "@types/puppeteer": "1.20.2",
    "@types/unist": "2.0.3",
    "callsites": "3.1.0",
    "csl-json": "0.1.0",
    "delay": "4.3.0",
    "dependency-check": "4.1.0",
    "googleapis": "43.0.0",
    "jest": "24.9.0",
    "jest-file-snapshot": "0.3.7",
    "json-schema-to-typescript": "7.1.0",
    "markdown-toc": "1.2.0",
    "nock": "11.4.0",
    "ts-jest": "24.1.0",
    "ts-node": "8.4.1",
    "typescript": "3.6.3"
  },
  "commitlint": {
    "extends": [
      "@commitlint/config-conventional"
    ],
    "rules": {
      "scope-case": [
        2,
        "always",
        "sentence-case"
      ],
      "subject-case": [
        2,
        "always",
        "sentence-case"
      ]
    }
  },
  "eslintIgnore": [
    "**/__fixtures__/*",
    "**/__mocks__/*",
    "**/__tests__/*",
    "*.test.ts"
  ],
  "jest": {
    "preset": "ts-jest",
    "testEnvironment": "node",
    "setupFilesAfterEnv": [
      "<rootDir>/src/__tests__/setup.ts",
      "<rootDir>/src/__tests__/matchers.ts"
    ],
    "testMatch": [
      "<rootDir>/src/**/__tests__/**/*.[jt]s?(x)",
      "<rootDir>/src/**/*.test.[jt]s?(x)"
    ],
    "modulePathIgnorePatterns": [
      "<rootDir>/dist"
    ],
    "globalTeardown": "<rootDir>/src/__tests__/teardown.ts",
    "testPathIgnorePatterns": [
      "<rootDir>/dist/",
      "__tests__/setup.ts",
      "__tests__/matchers.ts",
      "__tests__/teardown.ts",
      "__tests__/helpers.ts"
    ],
    "coveragePathIgnorePatterns": [
      "__tests__/helpers.ts",
      "__fixtures__/*",
      "__outputs__/*"
    ],
    "watchPathIgnorePatterns": [
      "__file_snapshots__",
      "__outputs__/*",
      ".out.*"
    ]
  },
  "husky": {
    "hooks": {
      "pre-commit": "pretty-quick --staged",
      "commit-msg": "commitlint -E HUSKY_GIT_PARAMS"
    }
  },
  "prettier": "@stencila/dev-config/prettier-config.json",
  "release": {
    "extends": "@stencila/semantic-release-config"
  },
  "eslintConfig": {
    "extends": "@stencila/eslint-config"
  }
}<|MERGE_RESOLUTION|>--- conflicted
+++ resolved
@@ -100,13 +100,8 @@
   "devDependencies": {
     "@gerrit0/typedoc": "0.15.7",
     "@stencila/dev-config": "1.2.0",
-<<<<<<< HEAD
+    "@testing-library/jest-dom": "4.1.2",
     "@testing-library/dom": "6.8.1",
-    "@testing-library/jest-dom": "4.1.0",
-=======
-    "@testing-library/dom": "6.7.1",
-    "@testing-library/jest-dom": "4.1.2",
->>>>>>> cfbe3138
     "@types/async-lock": "1.1.1",
     "@types/content-type": "1.1.3",
     "@types/escape-html": "0.0.20",
