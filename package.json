{
  "name": "@stencila/encoda",
  "version": "0.62.4",
  "description": "Codecs for executable document formats",
  "files": [
    "install.js",
    "dist"
  ],
  "main": "./dist/index.js",
  "types": "./dist/index.d.ts",
  "bin": "./dist/cli.js",
  "scripts": {
    "install": "node install.js",
    "lint": "eslint 'src/**/*.{ts,js}' --fix",
    "test": "jest",
    "test:wild": "NOCK_MODE=wild jest",
    "test:cover": "jest --coverage",
    "test:watch": "jest --watchAll",
    "check": "npm run build && npm run check:deps-used && npm run check:deps-unused",
    "check:deps-used": "dependency-check --missing .",
    "check:deps-unused": "dependency-check --unused --no-dev --ignore-module @stencila/schema --ignore-module @stencila/thema .",
    "cli": "npx ts-node --files src/cli",
    "build": "tsc && cp -r src/codecs/pandoc/templates/. dist/codecs/pandoc/templates/",
    "docs": "npm run docs:readme && npm run docs:dogfood && npm run docs:ts",
    "docs:readme": "markdown-toc -i --maxdepth=4 README.md",
    "docs:dogfood": "npx ts-node --files docs.ts",
    "docs:ts": "typedoc --options typedoc.js ./src",
    "clean": "rm -rf bins coverage dist docs tests/**/*.to.* vendor"
  },
  "license": "Apache-2.0",
  "homepage": "https://github.com/stencila/encoda#readme",
  "repository": {
    "type": "git",
    "url": "git+https://github.com/stencila/encoda.git"
  },
  "bugs": {
    "url": "https://github.com/stencila/encoda/issues"
  },
  "dependencies": {
    "@stencila/logga": "^1.2.1",
    "@stencila/schema": "^0.25.0",
    "@stencila/thema": "^1.2.0",
    "ajv": "^6.10.0",
    "appdata-path": "^1.0.0",
    "async-lock": "^1.2.0",
    "better-ajv-errors": "^0.6.4",
    "bin-wrapper": "^4.1.0",
    "citation-js": "^0.4.8",
    "collapse-whitespace": "^1.1.7",
    "content-type": "^1.0.4",
    "datapackage": "^1.1.1",
    "escape-html": "^1.0.3",
    "fp-ts": "^2.0.0",
    "fs-extra": "^8.1.0",
    "get-stdin": "^7.0.0",
    "github-slugger": "^1.2.1",
    "globby": "^10.0.0",
    "got": "^9.6.0",
    "hyperscript": "^2.0.2",
    "immer": "^3.1.3",
    "js-beautify": "^1.9.1",
    "js-yaml": "^3.13.0",
    "jsdom": "^15.1.1",
    "json5": "^2.1.0",
    "keyv": "^3.1.0",
    "mdast-util-compact": "^1.0.3",
    "mime": "^2.4.4",
    "minimist": "^1.2.0",
    "parse-author": "^2.0.0",
    "parse-full-name": "^1.2.3",
    "png-chunk-text": "^1.0.0",
    "png-chunks-encode": "^1.0.0",
    "png-chunks-extract": "^1.0.0",
    "punycode": "^2.1.1",
    "puppeteer": "^1.18.1",
    "remark-attr": "^0.8.3",
    "remark-frontmatter": "^1.3.2",
    "remark-generic-extensions": "^1.4.0",
    "remark-parse": "^6.0.3",
    "remark-stringify": "^6.0.4",
    "tempy": "^0.3.0",
    "to-vfile": "^6.0.0",
    "trash": "^6.0.0",
    "unified": "^8.0.1",
    "unist-util-filter": "^1.0.2",
    "unist-util-map": "^1.0.5",
    "unist-util-select": "^2.0.2",
    "unixify": "^1.0.0",
    "vfile": "^4.0.1",
    "xlsx": "^0.14.2",
    "xml-js": "^1.6.11"
  },
  "devDependencies": {
    "@gerrit0/typedoc": "0.15.5",
    "@stencila/dev-config": "1.1.3",
    "@types/async-lock": "1.1.1",
    "@types/content-type": "1.1.3",
    "@types/escape-html": "0.0.20",
    "@types/fs-extra": "8.0.0",
    "@types/get-stdin": "7.0.0",
    "@types/got": "9.6.6",
    "@types/hyperscript": "0.0.3",
    "@types/jest": "24.0.17",
    "@types/js-yaml": "3.12.1",
    "@types/jsdom": "12.2.4",
    "@types/json5": "0.0.30",
    "@types/keyv": "3.1.0",
    "@types/mdast": "3.0.2",
    "@types/mime": "2.0.1",
    "@types/minimist": "1.2.0",
    "@types/nock": "10.0.3",
    "@types/parse5": "5.0.2",
    "@types/punycode": "2.1.0",
    "@types/puppeteer": "1.19.0",
    "@types/unist": "2.0.3",
    "callsites": "3.1.0",
    "csl-json": "0.1.0",
    "delay": "4.3.0",
<<<<<<< HEAD
    "dependency-check": "4.0.1",
    "googleapis": "42.0.0",
=======
    "dependency-check": "4.1.0",
    "googleapis": "41.0.1",
>>>>>>> 8033dc50
    "jest": "24.8.0",
    "jest-file-snapshot": "0.3.7",
    "json-schema-to-typescript": "6.1.3",
    "markdown-toc": "1.2.0",
    "nock": "10.0.6",
    "ts-jest": "24.0.2",
    "ts-node": "8.3.0",
    "typescript": "3.5.3"
  },
  "commitlint": {
    "extends": [
      "@commitlint/config-conventional"
    ],
    "rules": {
      "scope-case": [
        2,
        "always",
        "sentence-case"
      ],
      "subject-case": [
        2,
        "always",
        "sentence-case"
      ]
    }
  },
  "eslintIgnore": [
    "**/__fixtures__/*",
    "**/__mocks__/*",
    "**/__tests__/*",
    "*.test.ts"
  ],
  "jest": {
    "preset": "ts-jest",
    "testEnvironment": "node",
    "setupFilesAfterEnv": [
      "<rootDir>/src/__tests__/setup.ts",
      "<rootDir>/src/__tests__/matchers.ts"
    ],
    "testMatch": [
      "<rootDir>/src/**/__tests__/**/*.[jt]s?(x)",
      "<rootDir>/src/**/*.test.[jt]s?(x)"
    ],
    "modulePathIgnorePatterns": [
      "<rootDir>/dist"
    ],
    "globalTeardown": "<rootDir>/src/__tests__/teardown.ts",
    "testPathIgnorePatterns": [
      "<rootDir>/dist/",
      "__tests__/setup.ts",
      "__tests__/matchers.ts",
      "__tests__/teardown.ts",
      "__tests__/helpers.ts"
    ],
    "coveragePathIgnorePatterns": [
      "__tests__/helpers.ts",
      "__fixtures__/*",
      "__outputs__/*"
    ],
    "watchPathIgnorePatterns": [
      "__file_snapshots__",
      "__outputs__/*",
      ".out.*"
    ]
  },
  "husky": {
    "hooks": {
      "pre-commit": "pretty-quick --staged",
      "commit-msg": "commitlint -E HUSKY_GIT_PARAMS"
    }
  },
  "prettier": "@stencila/dev-config/prettier-config.json",
  "release": {
    "extends": "@stencila/semantic-release-config"
  },
  "eslintConfig": {
    "extends": "@stencila/eslint-config"
  }
}<|MERGE_RESOLUTION|>--- conflicted
+++ resolved
@@ -116,13 +116,8 @@
     "callsites": "3.1.0",
     "csl-json": "0.1.0",
     "delay": "4.3.0",
-<<<<<<< HEAD
-    "dependency-check": "4.0.1",
+    "dependency-check": "4.1.0",
     "googleapis": "42.0.0",
-=======
-    "dependency-check": "4.1.0",
-    "googleapis": "41.0.1",
->>>>>>> 8033dc50
     "jest": "24.8.0",
     "jest-file-snapshot": "0.3.7",
     "json-schema-to-typescript": "6.1.3",
