--- conflicted
+++ resolved
@@ -67,13 +67,8 @@
     "json5": "^2.1.1",
     "jsonld": "^1.8.1",
     "jszip": "^3.2.2",
-<<<<<<< HEAD
     "keyv": "^4.0.0",
-    "mdast-util-compact": "^1.0.3",
-=======
-    "keyv": "^3.1.0",
     "mdast-util-compact": "^2.0.0",
->>>>>>> d35d7954
     "mime": "^2.4.4",
     "minimist": "^1.2.0",
     "papaparse": "^5.1.0",
