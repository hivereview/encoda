--- conflicted
+++ resolved
@@ -46,13 +46,8 @@
   "dependencies": {
     "@stencila/executa": "^1.9.2",
     "@stencila/logga": "^2.1.0",
-<<<<<<< HEAD
     "@stencila/schema": "^0.41.2",
-    "@stencila/thema": "^1.12.0",
-=======
-    "@stencila/schema": "^0.41.1",
     "@stencila/thema": "^1.14.1",
->>>>>>> 80c8353a
     "ajv": "^6.12.0",
     "appdata-path": "^1.0.0",
     "asciimath2tex": "^1.1.0",
