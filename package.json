--- conflicted
+++ resolved
@@ -135,13 +135,8 @@
     "csl-json": "0.1.0",
     "delay": "4.3.0",
     "dependency-check": "4.1.0",
-<<<<<<< HEAD
-    "googleapis": "48.0.0",
-    "jest": "25.5.4",
-=======
     "googleapis": "49.0.0",
     "jest": "26.0.0",
->>>>>>> d865b033
     "jest-file-snapshot": "0.3.8",
     "json-schema-to-typescript": "9.0.1",
     "markdown-toc": "1.2.0",
