{
  "name": "@stencila/encoda",
  "version": "0.93.10",
  "description": "Codecs for executable document formats",
  "files": [
    "install.js",
    "dist"
  ],
  "main": "./dist/index.js",
  "types": "./dist/index.d.ts",
  "bin": "./dist/cli.js",
  "scripts": {
    "install": "node install.js",
    "format": "npx prettier --write './**/*.{js,json,md,ts,yaml}'",
    "lint": "eslint 'src/**/*.{ts,js}' --fix",
    "fixtures": "npx ts-node --files src/__fixtures__/make",
    "test": "jest",
    "test:wild": "NOCK_MODE=wild jest",
    "test:cover": "jest --coverage",
    "test:watch": "jest --watchAll",
    "test:docker": "docker build --tag stencila/encoda . && docker run -it --init --rm --cap-add=SYS_ADMIN stencila/encoda",
    "check": "npm run build && npm run check:deps-used && npm run check:deps-unused",
    "check:deps-used": "dependency-check --missing .",
    "check:deps-unused": "dependency-check --unused --no-dev --ignore-module @stencila/schema --ignore-module @stencila/thema .",
    "cli": "npx ts-node --files src/cli",
    "cli:debug": "node --require ./ts-node-register.js --inspect=9229 src/cli --debug=1",
    "build": "tsc -p tsconfig.prod.json && npm run build:csl-assets && npm run build:pandoc-assets && npm run build:tex-assets",
    "build:csl-assets": "cp -r src/codecs/csl/styles/. dist/codecs/csl/styles/",
    "build:pandoc-assets": "cp src/codecs/pandoc/.npmignore dist/codecs/pandoc/ && cp -r src/codecs/pandoc/templates/. dist/codecs/pandoc/templates/",
    "build:tex-assets": "cp -r src/codecs/tex/*.xsl dist/codecs/tex/",
    "register": "npm run build && node dist/encoda register",
    "docs": "npm run docs:readme && npm run docs:dogfood && npm run docs:ts",
    "docs:readme": "markdown-toc -i --maxdepth=4 README.md",
    "docs:dogfood": "npx ts-node --files docs.ts",
    "docs:ts": "typedoc --options typedoc.js ./src",
    "clean": "rm -rf bins coverage dist docs tests/**/*.to.* vendor"
  },
  "license": "Apache-2.0",
  "homepage": "https://github.com/stencila/encoda#readme",
  "repository": {
    "type": "git",
    "url": "git+https://github.com/stencila/encoda.git"
  },
  "bugs": {
    "url": "https://github.com/stencila/encoda/issues"
  },
  "dependencies": {
    "@stencila/executa": "^1.11.5",
    "@stencila/logga": "^2.2.0",
    "@stencila/schema": "^0.43.0",
    "@stencila/thema": "2.8.0",
    "ajv": "^6.12.2",
    "appdata-path": "^1.0.0",
    "asciimath2tex": "https://github.com/christianp/asciimath2tex/tarball/dedc42ddfdb80678bfb09864cfa76afb0a4b5f44",
    "async-lock": "^1.2.4",
    "better-ajv-errors": "^0.6.7",
    "bin-wrapper": "^4.1.0",
    "citation-js": "^0.5.0-alpha.5",
    "collapse-whitespace": "^1.1.7",
    "content-type": "^1.0.4",
    "datapackage": "^1.1.9",
    "escape-html": "^1.0.3",
    "fp-ts": "^2.6.1",
    "fs-extra": "^9.0.0",
    "get-stdin": "^8.0.0",
    "github-slugger": "^1.3.0",
    "globby": "^11.0.0",
    "got": "^10.7.0",
    "hyperscript": "^2.0.2",
    "immer": "^6.0.5",
    "js-beautify": "^1.11.0",
    "js-yaml": "^3.13.1",
    "jsdom": "^16.2.2",
    "json5": "^2.1.3",
    "jsonld": "^3.1.0",
    "jszip": "^3.4.0",
    "keyv": "^4.0.1",
    "mathjax-node": "^2.1.1",
    "mdast-util-compact": "^2.0.1",
    "mime": "^2.4.5",
    "minimist": "^1.2.5",
    "papaparse": "^5.2.0",
    "parse-author": "^2.0.0",
    "parse-full-name": "^1.2.4",
    "pdf-lib": "^1.6.0",
    "png-chunk-text": "^1.0.0",
    "png-chunks-encode": "^1.0.0",
    "png-chunks-extract": "^1.0.0",
    "puppeteer": "^3.1.0",
    "remark-attr": "^0.11.1",
    "remark-frontmatter": "^2.0.0",
    "remark-generic-extensions": "^1.4.0",
    "remark-math": "^2.0.1",
    "remark-parse": "^8.0.2",
    "remark-stringify": "^8.0.0",
    "remark-sub-super": "^1.0.19",
    "tempy": "^0.5.0",
    "to-vfile": "^6.1.0",
    "trash": "^6.1.1",
    "unified": "^9.0.0",
    "unist-util-filter": "^2.0.2",
    "unist-util-map": "^2.0.1",
    "unist-util-select": "^3.0.1",
    "unixify": "^1.0.0",
<<<<<<< HEAD
    "vfile": "^4.1.1",
    "xlsx": "^0.16.0",
=======
    "vfile": "^4.1.0",
    "xlsx": "^0.16.1",
>>>>>>> 1857d668
    "xml-js": "^1.6.11"
  },
  "devDependencies": {
    "@stencila/dev-config": "1.4.36",
    "@testing-library/dom": "7.5.6",
    "@testing-library/jest-dom": "5.7.0",
    "@types/async-lock": "1.1.2",
    "@types/content-type": "1.1.3",
    "@types/escape-html": "1.0.0",
    "@types/fs-extra": "9.0.0",
    "@types/hyperscript": "0.0.4",
    "@types/jest": "25.2.2",
    "@types/js-beautify": "1.8.2",
    "@types/js-yaml": "3.12.4",
    "@types/jsdom": "16.2.3",
    "@types/json5": "0.0.30",
    "@types/jsonld": "1.5.1",
    "@types/jszip": "3.4.0",
    "@types/keyv": "3.1.1",
    "@types/mdast": "3.0.3",
    "@types/mime": "2.0.2",
    "@types/minimist": "1.2.0",
    "@types/node": "14.0.1",
    "@types/papaparse": "5.0.3",
    "@types/parse-author": "2.0.0",
    "@types/parse5": "5.0.3",
    "@types/punycode": "2.1.0",
    "@types/puppeteer": "2.1.0",
    "@types/unist": "2.0.3",
    "callsites": "3.1.0",
    "csl-json": "0.1.0",
    "delay": "4.3.0",
    "dependency-check": "4.1.0",
    "googleapis": "51.0.0",
    "jest": "26.0.1",
    "jest-file-snapshot": "0.3.8",
    "json-schema-to-typescript": "9.1.0",
    "markdown-toc": "1.2.0",
    "nock": "12.0.3",
    "pa11y": "5.3.0",
    "structured-data-testing-tool": "4.5.0",
    "ts-jest": "26.0.0",
    "ts-node": "8.10.1",
    "typedoc": "0.17.7",
    "typescript": "3.9.2"
  },
  "commitlint": {
    "extends": [
      "@commitlint/config-conventional"
    ],
    "rules": {
      "scope-case": [
        2,
        "always",
        "sentence-case"
      ],
      "subject-case": [
        2,
        "always",
        "sentence-case"
      ]
    }
  },
  "eslintConfig": {
    "extends": "@stencila/eslint-config"
  },
  "eslintIgnore": [
    "**/__fixtures__/*",
    "**/__mocks__/*",
    "**/__tests__/*",
    "*.test.ts"
  ],
  "jest": {
    "preset": "ts-jest",
    "testEnvironment": "node",
    "setupFilesAfterEnv": [
      "<rootDir>/src/__tests__/setup.ts",
      "<rootDir>/src/__tests__/matchers.ts"
    ],
    "testMatch": [
      "<rootDir>/src/**/__tests__/**/*.[jt]s?(x)",
      "<rootDir>/src/**/*.test.[jt]s?(x)"
    ],
    "modulePathIgnorePatterns": [
      "<rootDir>/dist"
    ],
    "testPathIgnorePatterns": [
      "<rootDir>/dist/",
      "__tests__/setup.ts",
      "__tests__/matchers.ts",
      "__tests__/teardown.ts",
      "__tests__/helpers.ts"
    ],
    "coveragePathIgnorePatterns": [
      "__tests__/helpers.ts",
      "__fixtures__/*",
      "__outputs__/*"
    ],
    "watchPathIgnorePatterns": [
      "__file_snapshots__",
      "__outputs__/*",
      ".out.*"
    ]
  },
  "husky": {
    "hooks": {
      "pre-commit": "pretty-quick --staged",
      "commit-msg": "commitlint -E HUSKY_GIT_PARAMS"
    }
  },
  "prettier": "@stencila/dev-config/prettier-config.json",
  "release": {
    "extends": "@stencila/semantic-release-config"
  },
  "renovate": {
    "extends": [
      "@stencila"
    ]
  }
}<|MERGE_RESOLUTION|>--- conflicted
+++ resolved
@@ -102,13 +102,8 @@
     "unist-util-map": "^2.0.1",
     "unist-util-select": "^3.0.1",
     "unixify": "^1.0.0",
-<<<<<<< HEAD
     "vfile": "^4.1.1",
-    "xlsx": "^0.16.0",
-=======
-    "vfile": "^4.1.0",
     "xlsx": "^0.16.1",
->>>>>>> 1857d668
     "xml-js": "^1.6.11"
   },
   "devDependencies": {
