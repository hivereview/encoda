/**
 * # Document Archive (DAR)
 *
 * @module dar
 */

/** A comment required for above to be included in docs.
 * See https://github.com/christopherthielen/typedoc-plugin-external-module-name/issues/300
 */

import stencila from '@stencila/schema'
import { isCreativeWork, isEntity, nodeType } from '@stencila/schema/dist/util'
import fs from 'fs-extra'
import h from 'hyperscript'
import produce from 'immer'
// @ts-ignore
import { html as beautifyHtml } from 'js-beautify'
import path from 'path'
import tempy from 'tempy'
import { Encode, EncodeOptions, write } from '../..'
import * as uri from '../../util/uri'
import * as vfile from '../../util/vfile'

export const mediaTypes = []

export const extNames = ['dar']

/**
 * A regex to test that a `manifest.xml` file
 * is a DAR manifest file.
 */
const MANIFEST_REGEX = /<dar>/

export async function sniff(content: string): Promise<boolean> {
  const manifestPath = path.join(content, 'manifest.xml')
  if (await fs.pathExists(manifestPath)) {
    const contents = await fs.readFile(manifestPath, 'utf8')
    return MANIFEST_REGEX.test(contents)
  }
  return false
}

/**
 * The media types to synced from the DAR to the execution context
 */
const MEDIA_TYPES_SYNCED = ['text/csv']

/**
 * Decode a `VFile` pointing to a DAR folder to a Stencila `Node`.
 *
 * If there is only one document in the DAR, then this function
 * will return an `Article`, otherwise it will return a `Collection`
 * with `parts`.
 *
 * @param file The `VFile` to decode
 * @returns A promise that resolves to a Stencila `Node`
 */
export async function decode(
  file: vfile.VFile
): Promise<stencila.Article | stencila.Collection> {
  throw new Error('TODO: Not yet implemented')
}

/**
 * Encode a Stencila `Node` to a `VFile` pointing to a DAR folder.
 *
 * @param node The Stencila `Node` to encode
 * @returns A promise that resolves to a `VFile`
 */
export const encode: Encode = async (
  node: stencila.Node,
  options = {}
): Promise<vfile.VFile> => {
  const { filePath } = options

  const darPath = filePath || path.join(tempy.directory(), '.dar')
  await fs.ensureDir(darPath)

  // Generate promises for each document and its assets
  const nodes =
    isCreativeWork(node) && node.type === 'Collection'
      ? node.parts || []
      : [node]
  const promises = nodes.map(async (node, index) => {
    const fileId =
      isEntity(node) && node.name
        ? node.name
<<<<<<< HEAD
        : `${nodeType(node).toLowerCase()}-${index}`
    if (isEntity(node) && node.type === 'Datatable') {
      const fileName = fileId + '.csv'
=======
        : `${type(node).toLowerCase()}-${index}`
    if (hasType(node) && node.type === 'Datatable') {
      const fileName = `${fileId}.csv`
>>>>>>> 1c147b76
      const filePath = path.join(darPath, fileName)
      await write(node, filePath)
      const [h, asset] = await encodeAsset(filePath, fileId, darPath)
      return { document: null, assets: [asset] }
    } else {
      const { encoded, assets } = await encodeDocumentAssets(
        node,
        fileId,
        darPath
      )
      const document = await encodeDocument(encoded, fileId, darPath, options)
      return { document, assets }
    }
  })

  // Resolve all documents and assets into two lists
  const { documents, assets } = (await Promise.all(promises)).reduce(
    (prev: { documents: Element[]; assets: Element[] }, curr) => {
      return {
        documents: curr.document
          ? [...prev.documents, curr.document]
          : prev.documents,
        assets: [...prev.assets, ...curr.assets]
      }
    },
    {
      documents: [],
      assets: []
    }
  )

  // Generate manifest file
  const manifestPath = path.join(darPath, 'manifest.xml')
  const manifest = h('dar', h('documents', documents), h('assets', assets))
  const manifestXml = beautifyHtml(manifest.outerHTML)
  await fs.writeFile(manifestPath, manifestXml, 'utf8')

  return vfile.create(filePath)
}

/**
 * Encode a Stencila `Node` as a JATS file and return a `<document>` element
 * to put into the `manifest.xml` file of the DAR.
 */
async function encodeDocument(
  node: stencila.Node,
  id: string,
  darPath: string,
  options: EncodeOptions
): Promise<Element> {
  const documentFile = `${id}.jats.xml`
  const documentPath = path.join(darPath, documentFile)

  await write(node, documentPath, { ...options, format: 'jats' })

  const elem = h('document')
  elem.setAttribute('id', id)
  elem.setAttribute('type', 'article')
  elem.setAttribute('path', documentFile)
  return elem
}

/**
 * Encode any images or other resources in documents as assets in a DAR.
 *
 * Walks to Stencila `Node` and transforms any `MediaObject` nodes so
 * that they point to file assets within the DAR.
 */
async function encodeDocumentAssets(
  node: stencila.Node,
  docId: string,
  darPath: string
): Promise<{
  encoded: stencila.Node
  assets: Element[]
}> {
  const assets: Element[] = []
  async function walk(node: any): Promise<any> {
    if (node === null) return node
    if (typeof node !== 'object') return node

    switch (node.type) {
      case 'MediaObject':
      case 'AudioObject':
      case 'ImageObject':
      case 'VideoObject':
        const mediaObject = node as stencila.MediaObject
        const id = `${docId}-${assets.length}`
        const [contentUrl, asset] = await encodeAsset(
          mediaObject.contentUrl,
          id,
          darPath
        )
        assets.push(asset)
        return {
          ...mediaObject,
          contentUrl
        }
    }

    for (const [key, child] of Object.entries(node)) {
      node[key] = await walk(child)
    }
    return node
  }
  const encoded = produce(node, walk) as stencila.Node
  return { encoded, assets }
}

/**
 * Encode an asset to DAR.
 *
 * Copies asset into the DAR folder and returns its new
 * file name (within the DAR) (e.g. use to replace the existing `contentUrl`)
 * and an `<asset>` element to put into the `manifest.xml` file.
 */
async function encodeAsset(
  url: string,
  id: string,
  darPath: string
): Promise<[string, Element]> {
  const { name, ext } = path.parse(url)
  const assetFile = `${id}${ext}`
  const assetPath = path.join(darPath, assetFile)

  const { mediaType } = await uri.toFile(url, assetPath)
  const sync = MEDIA_TYPES_SYNCED.includes(mediaType)

  const elem = h('asset')
  elem.setAttribute('id', id)
  elem.setAttribute('type', mediaType)
  elem.setAttribute('path', assetFile)
  elem.setAttribute('sync', sync.toString())

  return [assetFile, elem]
}<|MERGE_RESOLUTION|>--- conflicted
+++ resolved
@@ -85,15 +85,9 @@
     const fileId =
       isEntity(node) && node.name
         ? node.name
-<<<<<<< HEAD
         : `${nodeType(node).toLowerCase()}-${index}`
     if (isEntity(node) && node.type === 'Datatable') {
-      const fileName = fileId + '.csv'
-=======
-        : `${type(node).toLowerCase()}-${index}`
-    if (hasType(node) && node.type === 'Datatable') {
       const fileName = `${fileId}.csv`
->>>>>>> 1c147b76
       const filePath = path.join(darPath, fileName)
       await write(node, filePath)
       const [h, asset] = await encodeAsset(filePath, fileId, darPath)
