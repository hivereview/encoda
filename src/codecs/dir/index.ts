--- conflicted
+++ resolved
@@ -250,11 +250,7 @@
   }
   await write(strip(root), path.join(dirPath, 'root.json'))
 
-<<<<<<< HEAD
-  // Generate the output files, of desired format, in 'parallel'
-=======
-  // Generate the output files in 'parallel'
->>>>>>> f544f820
+  // Generate the output files, in desired format, in 'parallel'
   await Promise.all(
     parts.map(async ({ route, node }) => {
       const fileName =
